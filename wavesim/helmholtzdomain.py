--- conflicted
+++ resolved
@@ -7,8 +7,8 @@
 class HelmholtzDomain(Domain):
     """Represents a single domain of the simulation.
 
-    The `Domain` object encapsulates all data that is stored on a single computation node 
-    (e.g. a GPU or a node in a cluster), and provides methods to perform the basic operations 
+    The `Domain` object encapsulates all data that is stored on a single computation node
+    (e.g. a GPU or a node in a cluster), and provides methods to perform the basic operations
     that the Wavesim algorithm needs.
 
     Note:
@@ -172,7 +172,7 @@
         # # compute the norm of Vwrap. Worst case: just add all norms
         self.Vwrap_norm = sum([torch.linalg.norm(W, ord=2).item() for W in self.Vwrap if W is not None])
 
-        # Setup to iterate over domains only when the source is non-zero, 
+        # Setup to iterate over domains only when the source is non-zero,
         # or the norm of transfer corrections consistently increases
         self.mnum0 = [0.0] * 2  # store the last two values of the transfer correction norm for 1st medium call
         self.mnum1 = [0.0] * 2  # ... for 2nd medium call
@@ -215,7 +215,7 @@
     def inner_product(self, slot_a: int, slot_b: int):
         """Computes the inner product of two data vectors
 
-        Note: 
+        Note:
             The vectors may be represented as multidimensional arrays,
             but these arrays must be contiguous for this operation to work.
             Although it would be possible to use flatten(), this would create a
@@ -227,7 +227,7 @@
     def medium(self, slot_in: int, slot_out: int, mnum = None):
         """Applies the operator 1-Vscat.
 
-        Note: 
+        Note:
             Does not apply the wrapping correction. When part of a multi-domain,
             the wrapping correction is applied by the medium() function of the multi-domain object
             and this function should not be called directly.
@@ -261,17 +261,10 @@
     def propagator(self, slot_in: int, slot_out: int):
         """Applies the operator (L+1)^-1 x."""
         # todo: convert to on-the-fly computation
-<<<<<<< HEAD
-        torch.fft.fftn(self._x[slot_in], out=self._x[slot_out])
-        self._mul_propagator_kernel(self._x[slot_out], self._mpx2, self._mpy2, self._mpz2)
-        # self._x[slot_out].mul_(self.propagator_kernel)
-        torch.fft.ifftn(self._x[slot_out], out=self._x[slot_out])
-=======
         if self.active:
             torch.fft.fftn(self._x[slot_in], out=self._x[slot_out])
-            self._x[slot_out].mul_(self.propagator_kernel)
+            self._mul_propagator_kernel(self._x[slot_out], self._mpx2, self._mpy2, self._mpz2)
             torch.fft.ifftn(self._x[slot_out], out=self._x[slot_out])
->>>>>>> a956b24a
 
     @property
     def propagator_kernel(self):
@@ -326,8 +319,8 @@
         propagator_kernel), and scales Vwrap.
 
         Attributes:
-            scale: Scaling factor of the problem. Its magnitude is chosen such that the operator 
-                   V = scale · (the scattering potential + the wrapping correction) has norm < 1. 
+            scale: Scaling factor of the problem. Its magnitude is chosen such that the operator
+                   V = scale · (the scattering potential + the wrapping correction) has norm < 1.
                    The complex argument is chosen such that L+V is accretive.
         """
 
@@ -347,7 +340,7 @@
             self.Vwrap = [scale * W if W is not None else None for W in self.Vwrap]
 
     def compute_corrections(self, slot_in: int):
-        """Computes the edge corrections by multiplying the first and last pixels of each line with 
+        """Computes the edge corrections by multiplying the first and last pixels of each line with
         the Vwrap matrix.
 
         The corrections are stored in self.edges.
@@ -369,8 +362,8 @@
         """Apply wrapping/transfer corrections
 
         Transfer corrections correspond to a contribution from neighboring domains, and are added
-        to the current domain. Wrap corrections correct for the periodicity of the fft. They are 
-        subtracted from the domain. In this case, there is an additional factor of -1 because 
+        to the current domain. Wrap corrections correct for the periodicity of the fft. They are
+        subtracted from the domain. In this case, there is an additional factor of -1 because
         this function is called from `medium`, which applies 1-V instead of V.
         Therefore, transfer corrections are now subtracted, and wrap corrections are added.
 
