--- conflicted
+++ resolved
@@ -13,7 +13,6 @@
 class HelmholtzBase:
     """" Class for generating medium (B) and propagator (L+1)^(-1) operators, scaling,
      and setting up wrapping and transfer corrections """
-
     def __init__(self,
                  n=np.ones((1, 1, 1)),  # Refractive index distribution
                  source=np.zeros((1, 1, 1)),  # Direct source term instead of amplitude and location
@@ -36,7 +35,7 @@
         # for name, val in base.items():
         #     exec('self.'+name+' = val')
 
-        self.pixel_size = wavelength/ppw  # Grid pixel size in um (micron)
+        self.pixel_size = wavelength / ppw  # Grid pixel size in um (micron)
 
         self.v = None
         self.l_p = None
@@ -98,6 +97,7 @@
         :return: medium_operators, propagator, scaling"""
         # Make v
         v0 = (np.max(np.real(self.v_raw)) + np.min(np.real(self.v_raw))) / 2
+        v0 = v0 + 1j * self.v_min
         self.v = -1j * (self.v_raw - v0)  # shift v_raw
 
         # Make the wrap_corr operator (If wrap_correction=True)
@@ -118,7 +118,7 @@
                                            dtype=torch.complex64, device=self.device)
             for r in range(self.n_correction):
                 size = r + 1
-                self.wrap_matrix[r, :] = k_wrap[self.n_correction - size:2 * self.n_correction - size]
+                self.wrap_matrix[r, :] = k_wrap[self.n_correction-size:2*self.n_correction-size]
 
         # Compute the scaling, scale v. Scaling computation includes wrap_corr if it is used in wrapping &// transfer
         scaling = {}
@@ -135,14 +135,8 @@
                 patch_slice = self.patch_slice(patch)
                 v_norm = np.max(np.abs(self.v[patch_slice]))
                 if self.wrap_correction == 'wrap_corr':
-<<<<<<< HEAD
-                    v_norm += self.n_dims * torch.linalg.norm(self.wrap_matrix, 2).cpu().numpy()
-                v_norm = np.maximum(v_norm, self.v_min)
-                scaling[patch] = 0.95 / v_norm
-=======
                     v_norm += m * self.n_dims * np.linalg.norm(self.wrap_matrix.cpu(), 2)
                 scaling[patch] = 0.95/v_norm
->>>>>>> 6d159c10
                 self.v[patch_slice] = scaling[patch] * self.v[patch_slice]  # Scale v patch/subdomain-wise
 
         # Make b and apply ARL
@@ -178,7 +172,7 @@
 
     def patch_slice(self, patch):
         """ Return the slice, i.e., indices for the current 'patch', i.e., the subdomain """
-        return tuple([slice(patch[d] * self.domain_size[d],
+        return tuple([slice(patch[d] * self.domain_size[d], 
                             patch[d] * self.domain_size[d] + self.domain_size[d]) for d in range(self.n_dims)])
 
     def medium(self, x, y=None):
@@ -196,13 +190,8 @@
         t = self.apply_corrections(x, t, 'wrapping')
         t = self.apply_corrections(x, t, 'transfer')
         return t
-<<<<<<< HEAD
-
-    def l_plus1(self, x):
-=======
     
     def l_plus1(self, x, crop=True):
->>>>>>> 6d159c10
         """ Apply L+1 operators to subdomains/patches of x 
         :param x: Dict of List of arrays to which L+1 operators are to be applied
         :param crop: Bool, whether to crop (L+1)x or not [only applicable when wrap_correction = 'L_omega']
@@ -247,9 +236,9 @@
 
                 # tensordot(wrap_matrix, x[slice]) gives the correction, but the uncontracted dimension of wrap matrix
                 # (of size n_correction) is always at axis=0. It should be at axis=dim, and torch.moveaxis() does this
-                corr_dict[(dim, -1)] = torch.moveaxis(torch.tensordot(wrap_matrix, x[left[dim]], ([1, ], [dim, ])),
+                corr_dict[(dim, -1)] = torch.moveaxis(torch.tensordot(wrap_matrix, x[left[dim]], ([1,], [dim,])),
                                                       0, dim)
-                corr_dict[(dim, +1)] = torch.moveaxis(torch.tensordot(wrap_matrix, x[right[dim]], ([0, ], [dim, ])),
+                corr_dict[(dim, +1)] = torch.moveaxis(torch.tensordot(wrap_matrix, x[right[dim]], ([0,], [dim,])),
                                                       0, dim)
             else:  # no correction if dim doesn't exist
                 corr_dict[(dim, -1)] = 0.0
@@ -298,8 +287,7 @@
                 for d, i in edges:  # d: dim (0,1,2), i: correction for right (-1) or left (+1) edge
                     if corr_type == 'transfer':
                         # shift current patch by -1 or 1 in dim d to find neighbouring patch
-                        patch_shift = (
-                            *(0,) * d, i, *(0,) * (3 - d - 1))  # for d = 1, patch_shift = (0, 1, 0) or (0, -1, 0)
+                        patch_shift = (*(0,)*d, i, *(0,)*(3-d-1))  # for d = 1, patch_shift = (0, 1, 0) or (0, -1, 0)
                         to_patch = tuple(np.add(from_patch, patch_shift))  # neighbouring patch
                     if to_patch in self.domains_iterator:  # check if patch/subdomain exists
                         t[to_patch][edges_dict[d, i]] += m * self.scaling[to_patch] * f_corr[d, i]
