--- conflicted
+++ resolved
@@ -3,12 +3,15 @@
 from collections import defaultdict
 from helmholtzbase import HelmholtzBase
 from anysim import domain_decomp_operators, map_domain, precon_iteration
-<<<<<<< HEAD
 from utilities import pad_boundaries_torch, max_abs_error, relative_error, squeeze_, max_relative_error
 import torch
 
 torch.set_default_dtype(torch.float32)
+from utilities import pad_boundaries_torch, max_abs_error, relative_error, squeeze_
+from torch import complex64, rand
 
+
+param_n = [1004, (90, 100), (30, 26, 29)]
 
 def forward_operator(x, n, n_domains, n_correction):
     """Construct forward operator for given number of subdomains and compute its action on x
@@ -65,20 +68,7 @@
     assert np.allclose(y_full, y_split)
 
 
-@pytest.mark.parametrize("n",
-                         [np.ones(256),
-                          np.ones((220, 256)),
-                          np.ones((30, 26, 29))])
-=======
-from utilities import pad_boundaries_torch, max_abs_error, relative_error, squeeze_
-from torch import complex64, rand
-
-
-param_n = [1004, (90, 100), (30, 26, 29)]
-
-
 @pytest.mark.parametrize("n_size", param_n)
->>>>>>> 6d159c10
 @pytest.mark.parametrize("n_domains", [2, 3])
 def test_forward_iteration(n_size, n_domains):
     n = np.ones(n_size, dtype=np.complex64)
@@ -86,31 +76,18 @@
     source[0] = 1.
 
     # 1 domain problem
-<<<<<<< HEAD
-    base = HelmholtzBase(n=n, source=source, n_domains=1, wrap_correction='wrap_corr')
-    x = (torch.rand(*base.s.shape) + 1j * torch.rand(*base.s.shape)).to(base.device)
-=======
     base = HelmholtzBase(n=n, source=source, n_domains=1, wrap_correction='wrap_corr', scaling=1.)
     x = rand(*base.s.shape, dtype=complex64, device=base.device)
->>>>>>> 6d159c10
     patch = (0, 0, 0)  # 1 domain so only 1 patch
     x_dict = defaultdict(list)
     x_dict[patch] = x
     l_plus1_x = base.l_plus1_operators[patch](x_dict[patch])
     b_x = base.medium_operators[patch](x_dict[patch])
-<<<<<<< HEAD
-    a_x = (l_plus1_x - b_x) / base.scaling[patch]
-
-    # n_domains
-    base2 = HelmholtzBase(n=n, source=source, n_domains=n_domains, wrap_correction='wrap_corr')
-    x2 = pad_boundaries_torch(x, (0, 0, 0), tuple(np.array(base2.s.shape) - np.array(base.s.shape)),
-=======
     a_x = l_plus1_x - b_x
 
     # n_domains
     base2 = HelmholtzBase(n=n, source=source, n_domains=n_domains, wrap_correction='wrap_corr', scaling=1.)
     x2 = pad_boundaries_torch(x, (0, 0, 0), tuple(np.array(base2.s.shape)-np.array(base.s.shape)),
->>>>>>> 6d159c10
                               mode="constant")
     restrict, extend = domain_decomp_operators(base2)
     x_dict2 = defaultdict(list)
@@ -120,11 +97,7 @@
     b_x2 = base2.medium(x_dict2)
     a_x2 = 0.
     for patch2 in base2.domains_iterator:
-<<<<<<< HEAD
-        a_x2_patch = (l_plus1_x2[patch2] - b_x2[patch2]) / base2.scaling[patch2]
-=======
         a_x2_patch = l_plus1_x2[patch2] - b_x2[patch2]
->>>>>>> 6d159c10
         a_x2 += map_domain(a_x2_patch, extend, patch2)
 
     if (base.boundary_post != 0).any():
@@ -143,14 +116,7 @@
     assert mae <= threshold, f'Max absolute error (Normalized) ({mae:.2e}) > {threshold:.2e}'
 
 
-<<<<<<< HEAD
-@pytest.mark.parametrize("n",
-                         [np.ones(256),
-                          np.ones((40, 42)),
-                          np.ones((10, 10, 10))])
-=======
 @pytest.mark.parametrize("n_size", param_n)
->>>>>>> 6d159c10
 @pytest.mark.parametrize("n_domains", [2])
 def test_precon_iteration(n_size, n_domains):
     iterations = 1000
@@ -160,11 +126,7 @@
 
     # 1 domain problem
     base = HelmholtzBase(n=n, source=source, n_domains=1, wrap_correction=None)
-<<<<<<< HEAD
-    u = (torch.rand(*base.s.shape) + 1j * torch.rand(*base.s.shape)).to(base.device)
-=======
     u = rand(*base.s.shape, dtype=complex64, device=base.device)
->>>>>>> 6d159c10
 
     _, extend = domain_decomp_operators(base)
     patch = (0, 0, 0)  # 1 domain so only 1 patch
@@ -185,7 +147,7 @@
 
     # n_domains
     base2 = HelmholtzBase(n=n, source=source, n_domains=n_domains, wrap_correction='wrap_corr')
-    u2 = pad_boundaries_torch(u, (0, 0, 0), tuple(np.array(base2.s.shape) - np.array(base.s.shape)),
+    u2 = pad_boundaries_torch(u, (0, 0, 0), tuple(np.array(base2.s.shape)-np.array(base.s.shape)),
                               mode="constant")
     restrict2, extend2 = domain_decomp_operators(base2)
     s_dict2 = defaultdict(list)
